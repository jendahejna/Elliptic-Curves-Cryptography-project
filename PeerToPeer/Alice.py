"""
Alice peer file.

Functions:
    serialize_public_key:       Serializes the public key for transmission.
    derive_key:                 Derives a key for AES encryption from the shared key of this peer.
    create_encryptor_decryptor: Creates encryptor and decryptor objects using the derived key and an IV.
    sign_message:               Signs a message using ECDSA.
    verify_signature:           Verifies a message signature using ECDSA.
    send_messages:              Sends encrypted and signed messages from the user over a given connection.
    receive_messages:           Receives, decrypts, and verifies encrypted messages over a given connection.
    exchange_keys:              Exchanges public keys and establishes encryption.
    attempt_connection:         Attempts to establish a connection to a specified target using the given socket.
    create_server:              Creates a server socket, binds it to a local address, listens for incoming connections.
    main:                       Demonstrates created functions and their implementation.

File authors:
    Jan Hejna, 221545
    Daniel Kluka, 203251
    Jan Rezek, 227374
    Michal Rosa, 221012

Documentation author:
    Daniel Kluka, 203251

Version:
    3.0

Date:
    18.4.2024
"""
import socket
import threading
import os
from Protocols import ECDH

from cryptography.hazmat.primitives.asymmetric import ec, ed25519
from cryptography.hazmat.primitives import serialization, hashes
from cryptography.hazmat.primitives.kdf.hkdf import HKDF
from cryptography.hazmat.primitives.ciphers import Cipher, algorithms, modes
from Protocols.signature import key_generation, sign_message, verify_signature
from Protocols.ECIES import derive_encryption_parameters, encryption_chacha, encryption_aes, decrypt_message_aes, \
    decrypt_message_chacha, verify_hmac


def derive_key(shared_key):
    """
    Derives a key for AES encryption from the shared key of this peer.

    Args:
        shared_key: Shared key of this peer.
    """
    return HKDF(
        algorithm=hashes.SHA256(),
        length=32,
        salt=None,
        info=b'handshake data'
    ).derive(shared_key)


def create_encryptor_decryptor(key, iv=None):
    """
    Creates encryptor and decryptor objects using the derived key and an IV.
    If IV is None, generates a new one, otherwise uses the provided IV.

    Args:
        key:    Derived key from shared key.
        iv:     Initialization vector for increased security.

    Returns:
        encryptor:  Data encryptor object.
        decryptor:  Data decryptor object.
        iv:         Initialization vector.
    """
    if iv is None:
        iv = os.urandom(16)
    cipher = Cipher(algorithms.AES(key), modes.CFB(iv))
    return cipher.encryptor(), cipher.decryptor(), iv


# def sign_file(private_key, message):
#    """
#    Signs a message using ECDSA.

#    Args:
#        private_key:    Private key of this peer.
#        message:        Message to be signed.

#    Return:
#        Digital signature of signed message to increase authentication.

#    """
#    return 0


def send_messages(connection, peer_name, alice_shared_key, ecies_type, signature_priv_key, signature_name):
    """
    Sends encrypted and signed messages from the user over a given connection.

    Args:
        connection:         The communication channel used to send encrypted messages.
        peer_name:          Name of this peer.
        alice_shared_key:   Data encryptor object.
        ecies_type:         The type of symmetric encryption used in the ECIES scheme (AES, ChaCha).
        signature_priv_key: Private key of this peer.
        signature_name:     Specifies the type of signature scheme (ECDSA, EdDSA).

    Returns:
        The function returns None as it is designed to run indefinitely until
        the user decides to quit the messaging session.

    Exceptions:
        The function will catch and print any exceptions raised during the message
        sending process, mainly focusing on connection issues.
    """
    separator = b"||"
    while True:
        message = input("Enter your message ('quit' to exit): ")
        if message.lower() == 'quit':
            connection.send(b'quit')
            break

        # Encode the full message
        full_message = f"{peer_name}: {message}".encode('utf-8')
        # Sign the message
        signature = sign_message(signature_priv_key, full_message, signature_name)
        # Encrypt the entire message including the signature
        if ecies_type == "ChaCha":
            ecies_key, hmac_key = derive_encryption_parameters(alice_shared_key)
            nonce, encrypted_message, mac = encryption_chacha(ecies_key, hmac_key, full_message)
            final_message = nonce + separator + encrypted_message + separator + mac + separator + signature
        elif ecies_type == "AES":
            ecies_key, hmac_key = derive_encryption_parameters(alice_shared_key)
            iv, encrypted_message, mac = encryption_aes(ecies_key, hmac_key, full_message)
            final_message = iv + separator + encrypted_message + separator + mac + separator + signature

        try:
            connection.send(final_message)
            print(f"Sent encrypted message: {final_message.hex()}")
        except Exception as e:
            print("Failed to send message. Error:", e)
            break


def receive_messages(connection, alice_shared_key, ecies_type, signature_pub_key, signature_name):
    """
    Receives, decrypts, and verifies encrypted messages over a given connection.

    Parameters:
        connection: The communication channel used to receive encrypted messages.
        alice_shared_key: The shared secret key, used for decrypting the encrypted message.
        ecies_type: The type of symmetric encryption used in the ECIES scheme (AES, ChaCha).
        signature_pub_key: Public key of other peer.
        signature_name: Specifies the type of signature scheme (ECDSA, EdDSA).

    Exceptions:
        General exception handling to catch and handle unexpected errors
    """
    separator = b"||"
    while True:
        try:
<<<<<<< HEAD
            encrypted_message = connection.recv(1024)  # Increased buffer size
=======
            encrypted_message = connection.recv(2048)  # Increased buffer size
>>>>>>> 961095ea
            print(f"Received encrypted message: {encrypted_message.hex()}")

            parts = encrypted_message.split(separator)
            if len(parts) < 4:
                print("Invalid message format, some parts for decryption is missing. Parts count:", len(parts))
                continue

            nonce_iv, ciphertext, mac, signature = parts

            if ecies_type == "ChaCha":
                ecies_key, hmac_key = derive_encryption_parameters(alice_shared_key)
                message = decrypt_message_chacha(ecies_key, nonce_iv, ciphertext)
            elif ecies_type == "AES":
                aes_key, hmac_key = derive_encryption_parameters(alice_shared_key)
                message = decrypt_message_aes(aes_key, nonce_iv, ciphertext)

            if message and verify_signature(signature_pub_key, message, signature, signature_name):
                print("Decrypted and verified message:", message.decode('utf-8'))
            else:
                print("Failed to verify message signature or message is None.")

        except Exception as e:
            print("Connection lost. Error:", e)
            break


def exchange_keys(connection, alice_priv_key, is_server):
    """
    Exchanges public keys and establishes encryption.

    Args:
        connection:     The communication channel used to send and receive public keys.
        alice_priv_key: Alice's private key used to generate her public key and to compute the shared ECDH key.
        is_server:      A flag indicating whether the caller is the server or client.

    Returns:
        tuple:  A tuple containing the encryptor, decryptor, and Bob's public key:
            encryptor:      Used to encrypt messages.
            decryptor:      Used to decrypt received messages.
            bob_pub_key:    Bob's public key for signature verification.

    Exceptions:
        This function handles connection and serialization errors internally, primarily
        during the key exchange or IV management phases. Any exceptions will cause
        an appropriate error message to be printed and will terminate the execution.
    """
    alice_pub_key = alice_priv_key.public_key()
    public_key_bytes = ECDH.serialize_pub_key(alice_pub_key)
    if is_server:
        # Server sends first, then receives
        connection.send(public_key_bytes)
        peer_public_key_bytes = connection.recv(1024)
    else:
        # Client receives first, then sends
        peer_public_key_bytes = connection.recv(1024)
        connection.send(public_key_bytes)

    bob_pub_key = serialization.load_pem_public_key(peer_public_key_bytes)
    alice_shared_key = ECDH.shared_ecdh_key(alice_priv_key, bob_pub_key)

    # Serialize the shared key for transmission
    shared_key_bytes = alice_shared_key.hex().encode('utf-8')  # Assuming shared_key is bytes-compatible

    # Exchange the shared key
    if is_server:
        connection.send(shared_key_bytes)  # Server sends the shared key
        peer_shared_key_bytes = connection.recv(1024)
    else:
        peer_shared_key_bytes = connection.recv(1024)
        connection.send(shared_key_bytes)  # Client sends the shared key

    # Confirm that both shared keys match (optional step for additional security)
    assert shared_key_bytes == peer_shared_key_bytes, "Shared keys do not match!"

    base_dir = "../Keys/ECDH/Alice"
    os.makedirs(base_dir, exist_ok=True)
    ECDH.save_ecdh_keys(alice_pub_key, alice_shared_key, base_dir)

    key = derive_key(alice_shared_key)
    encryptor, decryptor, iv = create_encryptor_decryptor(key)

    if is_server:
        connection.send(iv)  # Server sends IV
    else:
        iv = connection.recv(16)  # Client receives IV
        encryptor, decryptor, _ = create_encryptor_decryptor(key, iv)  # Use existing IV
    return encryptor, decryptor, bob_pub_key, alice_shared_key


def exchange_signature_keys(connection, local_signature_pub_key, is_server):
    """Exchange signature public keys between two communication parties."""
    # Ensure the public key is not already bytes and is the correct key object
    if not isinstance(local_signature_pub_key, (ec.EllipticCurvePublicKey, ed25519.Ed25519PublicKey)):
        raise TypeError("Provided public key is not a valid public key object.")

    local_pub_key_bytes = ECDH.serialize_pub_key(local_signature_pub_key)

    if is_server:
        # Server sends first, then receives
        connection.send(local_pub_key_bytes)
        peer_pub_key_bytes = connection.recv(1024)
    else:
        # Client receives first, then sends
        peer_pub_key_bytes = connection.recv(1024)
        connection.send(local_pub_key_bytes)

    # Convert received bytes back to public key
    peer_signature_pub_key = serialization.load_pem_public_key(peer_pub_key_bytes)
    return peer_signature_pub_key


def attempt_connection(peer_socket, target=('localhost', 8080)):
    """
    Attempts to establish a connection to a specified target using the given socket.

    Args:
        peer_socket:    The socket object configured for network communication.
        target:         A tuple containing the target host address and port number.

    Returns:
        Returns True if the connection is successfully established, False if not.

    Exceptions:
        This function catches this specific exception to return False.
    """
    try:
        peer_socket.connect(target)
        return True
    except ConnectionRefusedError:
        return False


def create_server():
    """
    Creates a server socket, binds it to a local address, and listens for incoming client connections.

    Returns:
        socket: Returns the client connection socket object, which can be used to send and receive data.

    Exceptions:
        Socket-related exceptions can occur during socket creation, binding, listening, or accepting connections.
    """
    server_socket = socket.socket(socket.AF_INET, socket.SOCK_STREAM)
    server_socket.setsockopt(socket.SOL_SOCKET, socket.SO_REUSEADDR, 1)
    server_socket.bind(('localhost', 8080))
    server_socket.listen(1)
    print("Waiting for connection on port 8080.")
    connection, address = server_socket.accept()
    print(f"Connection established with Bob {address}")
    return connection


def main():
    """
    Initializes and runs the main functionality for Alice's side of a secure chat application.

    This function handles the setup and management of a peer-to-peer (P2P) encrypted chat session
    using elliptic curve cryptography (ECC) for secure key exchange and message encryption.

    Steps:
        1. Sets up Alice's identity and creates a socket for network communication.
        2. Prompts the user to enter the name of the elliptic curve for key generation.
        3. Attempts to establish a connection with Bob:
            - If a connection is not initially established, it assumes the role of server and waits for a client.
            - If connected, it assumes the role of client.
        4. Exchanges public keys and establishes encryption parameters including encryptor and decryptor.
        5. Starts separate threads for sending and receiving encrypted messages.
        6. Waits for both threads to finish, which occurs when the chat session ends.
        7. Closes the network socket and prints a message indicating the end of the chat.

    The user is responsible for specifying the correct elliptic curve name that must be agreed upon by both peers.
    """
    print("Peer name: Alice")
    peer_name = "Alice"
    peer_socket = socket.socket(socket.AF_INET, socket.SOCK_STREAM)
    peer_socket.setsockopt(socket.SOL_SOCKET, socket.SO_REUSEADDR, 1)

    curve_name = input("Enter the ECDH curve name, must be the same for both peers (e.g., SECP384R1, SECP521R1): ")
    signature_name = input("Enter algorithm for digital signature (e.g., ECDSA, EdDSA): ")
    ecies_type = input("Which encryption method should be used for ECIES? Type 'ChaCha' or 'AES': ")

    alice_priv_key, alice_pub_key = ECDH.generate_ecdh_keys(curve_name)

    if not attempt_connection(peer_socket):
        # Act as server
        is_server = True
        peer_socket = create_server()
    else:
        # Connected as client
        is_server = False
        print("Connected to Bob.")

    encryptor, decryptor, bob_pub_key, alice_shared_key = exchange_keys(peer_socket, alice_priv_key, is_server)

    # Generate signature keys (replace 'ECDSA' with your desired algorithm, e.g., 'EdDSA')
    signature_private_key, signature_public_key = key_generation(signature_name, 'alice_priv.pem', 'alice_pub.pem')

    # Exchange signature public keys (assuming the exchange_keys function can be adjusted to handle this)
    peer_signature_pub_key = exchange_signature_keys(peer_socket, signature_public_key, is_server)

    # Starting threads for sending and receiving messages
    receiver_thread = threading.Thread(target=receive_messages,
                                       args=(peer_socket, alice_shared_key, ecies_type, peer_signature_pub_key,
                                             signature_name))
    sender_thread = threading.Thread(target=send_messages,
                                     args=(peer_socket, peer_name, alice_shared_key, ecies_type, signature_private_key,
                                           signature_name))

    receiver_thread.start()
    sender_thread.start()

    receiver_thread.join()
    sender_thread.join()

    peer_socket.close()
    print("Chat ended.")


if __name__ == "__main__":
    main()<|MERGE_RESOLUTION|>--- conflicted
+++ resolved
@@ -78,20 +78,6 @@
     return cipher.encryptor(), cipher.decryptor(), iv
 
 
-# def sign_file(private_key, message):
-#    """
-#    Signs a message using ECDSA.
-
-#    Args:
-#        private_key:    Private key of this peer.
-#        message:        Message to be signed.
-
-#    Return:
-#        Digital signature of signed message to increase authentication.
-
-#    """
-#    return 0
-
 
 def send_messages(connection, peer_name, alice_shared_key, ecies_type, signature_priv_key, signature_name):
     """
@@ -100,10 +86,10 @@
     Args:
         connection:         The communication channel used to send encrypted messages.
         peer_name:          Name of this peer.
-        alice_shared_key:   Data encryptor object.
+        alice_shared_key:   The shared secret key derived during the cryptographic session initialization, used for encrypting message.
         ecies_type:         The type of symmetric encryption used in the ECIES scheme (AES, ChaCha).
         signature_priv_key: Private key of this peer.
-        signature_name:     Specifies the type of signature scheme (ECDSA, EdDSA).
+        signature_name:     Specifies the type of signature scheme (ECDSA, EdDSA)
 
     Returns:
         The function returns None as it is designed to run indefinitely until
@@ -147,11 +133,11 @@
     Receives, decrypts, and verifies encrypted messages over a given connection.
 
     Parameters:
-        connection: The communication channel used to receive encrypted messages.
-        alice_shared_key: The shared secret key, used for decrypting the encrypted message.
-        ecies_type: The type of symmetric encryption used in the ECIES scheme (AES, ChaCha).
-        signature_pub_key: Public key of other peer.
-        signature_name: Specifies the type of signature scheme (ECDSA, EdDSA).
+        connection:         The communication channel used to receive encrypted messages.
+        alice_shared_key:   The shared secret key derived during the cryptographic session initialization, used for decrypting the encrypted message.
+        ecies_type:         The type of symmetric encryption used in the ECIES scheme (AES, ChaCha).
+        signature_pub_key:  Public key of other peer.
+        signature_name:     Specifies the type of signature scheme (ECDSA, EdDSA)
 
     Exceptions:
         General exception handling to catch and handle unexpected errors
@@ -159,11 +145,7 @@
     separator = b"||"
     while True:
         try:
-<<<<<<< HEAD
-            encrypted_message = connection.recv(1024)  # Increased buffer size
-=======
             encrypted_message = connection.recv(2048)  # Increased buffer size
->>>>>>> 961095ea
             print(f"Received encrypted message: {encrypted_message.hex()}")
 
             parts = encrypted_message.split(separator)
@@ -254,7 +236,25 @@
 
 
 def exchange_signature_keys(connection, local_signature_pub_key, is_server):
-    """Exchange signature public keys between two communication parties."""
+    """
+    Exchange signature public keys between two communication parties.
+
+    Args:
+        connection: Active socket connection for data exchange.
+        local_signature_pub_key: Local user's public key.
+        is_server: Indicates if the local party is the server (True) or the client (False). If True, sends first and receives second; if False, receives first and sends second.
+
+    Returns:
+        peer_signature_pub_key: The remote party's public key, deserialized from PEM format, for verifying signatures.
+
+    Raises:
+        TypeError: If `local_signature_pub_key` is not the correct type, indicating an invalid key.
+
+    Notes:
+        Keys are transmitted in PEM format and deserialized upon receipt to maintain cryptographic integrity and operability.
+    """
+
+
     # Ensure the public key is not already bytes and is the correct key object
     if not isinstance(local_signature_pub_key, (ec.EllipticCurvePublicKey, ed25519.Ed25519PublicKey)):
         raise TypeError("Provided public key is not a valid public key object.")
